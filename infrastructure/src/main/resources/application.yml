elasticsearch:
  connect-timeout: 250
  socket-timeout: 1_000

server:
  port: 8080
  servlet:
    context-path: /api
  compression:
    enabled: true # Whether response compression is enabled.
    mime-types: text/html,text/xml,text/plain,text/css,text/javascript,application/javascript,application/json # Comma-separated list of MIME types that should be compressed.
    min-response-size: 1024 # Minimum "Content-Length" value that is required for compression to be performed.
  undertow:
    threads:
      worker: 64 # Generally this should be reasonably high, at least 10 per CPU core: https://undertow.io/undertow-docs/undertow-docs-2.1.0/index.html#listeners-2
      io: 4 # One IO thread per CPU core is a reasonable default: https://undertow.io/undertow-docs/undertow-docs-2.1.0/index.html#listeners-2

spring:
  elasticsearch:
<<<<<<< HEAD
    uris: ${elasticsearch.uris:http://localhost:9200}
    username: ${elasticsearch.username:elastic}
    password: ${elasticsearch.password:secret}
    connect-timeout: ${elasticsearch.connect-timeout:250}
    socket-timeout: ${elasticsearch.socket-timeout:1000}
=======
    uris: ${elasticsearch.uris}
    username: ${elasticsearch.username}
    password: ${elasticsearch.password}
    connect-timeout: ${elasticsearch.connect-timeout}
    socket-timeout: ${elasticsearch.socket-timeout}
>>>>>>> 031b9ced
  graphql:
    graphiql:
      enabled: true
      props:
        resources:
          js: /webjars/graphiql/graphiql.min.js
          css: /webjars/graphiql/graphiql.min.css
  servlet:
    multipart:
      max-file-size: 10GB # Max file size.
      max-request-size: 100GB # Max request size.
  security:
    oauth2:
      resourceserver:
        jwt:
          jwk-set-uri: ${keycloak.host}/realms/${keycloak.realm}/protocol/openid-connect/certs
          issuer-uri: ${keycloak.host}/realms/${keycloak.realm}
<|MERGE_RESOLUTION|>--- conflicted
+++ resolved
@@ -17,19 +17,11 @@
 
 spring:
   elasticsearch:
-<<<<<<< HEAD
     uris: ${elasticsearch.uris:http://localhost:9200}
     username: ${elasticsearch.username:elastic}
     password: ${elasticsearch.password:secret}
     connect-timeout: ${elasticsearch.connect-timeout:250}
     socket-timeout: ${elasticsearch.socket-timeout:1000}
-=======
-    uris: ${elasticsearch.uris}
-    username: ${elasticsearch.username}
-    password: ${elasticsearch.password}
-    connect-timeout: ${elasticsearch.connect-timeout}
-    socket-timeout: ${elasticsearch.socket-timeout}
->>>>>>> 031b9ced
   graphql:
     graphiql:
       enabled: true
@@ -46,4 +38,4 @@
       resourceserver:
         jwt:
           jwk-set-uri: ${keycloak.host}/realms/${keycloak.realm}/protocol/openid-connect/certs
-          issuer-uri: ${keycloak.host}/realms/${keycloak.realm}
+          issuer-uri: ${keycloak.host}/realms/${keycloak.realm}